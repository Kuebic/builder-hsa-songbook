--- conflicted
+++ resolved
@@ -1,111 +1,7 @@
-<<<<<<< HEAD
-import { useState, useEffect, useCallback } from "react";
-import { Layout } from "@/shared/components/Layout";
-import { SongCard } from "@features/songs";
-import { mockStats } from "@features/songs/utils/mockData";
-import { ClientSong } from "@features/songs";
-import { useSongs } from "@/shared/hooks/useSongs";
-import { useUserId } from "@/shared/hooks/useAuth";
-import { Button } from "@/components/ui/button";
-import { Input } from "@/components/ui/input";
-import { Card, CardContent, CardHeader, CardTitle } from "@/components/ui/card";
-import { Tabs, TabsContent, TabsList, TabsTrigger } from "@/components/ui/tabs";
-import {
-  Select,
-  SelectContent,
-  SelectItem,
-  SelectTrigger,
-  SelectValue,
-} from "@/components/ui/select";
-import {
-  Music,
-  Search,
-  Filter,
-  Sparkles,
-  Clock,
-  Heart,
-  TrendingUp,
-  Users,
-  BookOpen,
-  PlusCircle,
-} from "lucide-react";
-
-
-export default function DashboardPage() {
-  const [searchQuery, setSearchQuery] = useState("");
-  const [selectedKey, setSelectedKey] = useState<string>("all");
-  const [selectedDifficulty, setSelectedDifficulty] = useState<string>("all");
-  
-  // Get user ID from authentication context
-  const userId = useUserId();
-  
-  // Use the API hook to fetch real songs from MongoDB
-  const { songs, loading, error, fetchSongs, toggleFavorite } = useSongs({ 
-    autoFetch: true,
-    userId: userId || undefined // Use authenticated user ID or undefined if not logged in
-  });
-  const [filteredSongs, setFilteredSongs] = useState<ClientSong[]>([]);
-
-  // Apply filters when songs data or filters change
-  useEffect(() => {
-    let filtered = songs;
-
-    // Search filter
-    if (searchQuery.trim()) {
-      filtered = filtered.filter(
-        (song) =>
-          song.title.toLowerCase().includes(searchQuery.toLowerCase()) ||
-          song.artist?.toLowerCase().includes(searchQuery.toLowerCase()) ||
-          song.themes.some((theme) =>
-            theme.toLowerCase().includes(searchQuery.toLowerCase()),
-          ),
-      );
-    }
-
-    // Key filter
-    if (selectedKey !== "all") {
-      filtered = filtered.filter((song) => song.key === selectedKey);
-    }
-
-    // Difficulty filter
-    if (selectedDifficulty !== "all") {
-      filtered = filtered.filter(
-        (song) => song.difficulty === selectedDifficulty,
-      );
-    }
-
-    setFilteredSongs(filtered);
-  }, [searchQuery, selectedKey, selectedDifficulty, songs]);
-
-  const handleToggleFavorite = useCallback(async (songId: string) => {
-    // Update the filtered songs for immediate UI feedback
-    setFilteredSongs((prev) =>
-      prev.map((song) =>
-        song.id === songId ? { ...song, isFavorite: !song.isFavorite } : song,
-      ),
-    );
-    
-    // Use the hook's toggleFavorite method to persist to backend
-    await toggleFavorite(songId);
-  }, [toggleFavorite]);
-
-  const handleAddToSetlist = useCallback((songId: string) => {
-    // TODO: Implement add to setlist functionality
-    void songId;
-  }, []);
-
-  const recentSongs = songs.filter((song) => song.lastUsed).slice(0, 4);
-  const favoriteSongs = songs.filter((song) => song.isFavorite).slice(0, 4);
-  const popularSongs = songs
-    .sort((a, b) => b.viewCount - a.viewCount)
-    .slice(0, 4);
-
-=======
 import { Layout } from "@/shared/components/Layout";
 import BrowseTabs from "./BrowseTabs";
 
 export default function DashboardPage() {
->>>>>>> 5201b0ff
   return (
     <Layout>
       <div className="space-y-8 p-6">
@@ -120,284 +16,8 @@
           </p>
         </div>
 
-<<<<<<< HEAD
-        {/* Stats Overview */}
-        <div className="grid grid-cols-2 lg:grid-cols-4 gap-4">
-          <Card>
-            <CardHeader className="flex flex-row items-center justify-between space-y-0 pb-2">
-              <CardTitle className="text-sm font-medium">Total Songs</CardTitle>
-              <Music className="h-4 w-4 text-muted-foreground" />
-            </CardHeader>
-            <CardContent>
-              <div className="text-2xl font-bold">
-                {songs.length.toLocaleString()}
-              </div>
-              <p className="text-xs text-muted-foreground">
-                {loading ? 'Loading...' : 'from database'}
-              </p>
-            </CardContent>
-          </Card>
-
-          <Card>
-            <CardHeader className="flex flex-row items-center justify-between space-y-0 pb-2">
-              <CardTitle className="text-sm font-medium">
-                Active Setlists
-              </CardTitle>
-              <BookOpen className="h-4 w-4 text-muted-foreground" />
-            </CardHeader>
-            <CardContent>
-              <div className="text-2xl font-bold">
-                {mockStats.totalSetlists}
-              </div>
-              <p className="text-xs text-muted-foreground">Across all users</p>
-            </CardContent>
-          </Card>
-
-          <Card>
-            <CardHeader className="flex flex-row items-center justify-between space-y-0 pb-2">
-              <CardTitle className="text-sm font-medium">
-                Contributors
-              </CardTitle>
-              <Users className="h-4 w-4 text-muted-foreground" />
-            </CardHeader>
-            <CardContent>
-              <div className="text-2xl font-bold">
-                {mockStats.topContributors}
-              </div>
-              <p className="text-xs text-muted-foreground">Active this month</p>
-            </CardContent>
-          </Card>
-
-          <Card>
-            <CardHeader className="flex flex-row items-center justify-between space-y-0 pb-2">
-              <CardTitle className="text-sm font-medium">Trending</CardTitle>
-              <TrendingUp className="h-4 w-4 text-muted-foreground" />
-            </CardHeader>
-            <CardContent>
-              <div className="text-2xl font-bold">
-                {popularSongs[0]?.title.split(" ")[0] || "N/A"}
-              </div>
-              <p className="text-xs text-muted-foreground">Most viewed song</p>
-            </CardContent>
-          </Card>
-        </div>
-
-        {/* Quick Access Tabs */}
-        <Tabs defaultValue="recent" className="w-full">
-          <TabsList className="grid w-full grid-cols-4">
-            <TabsTrigger value="recent" className="flex items-center space-x-2">
-              <Clock className="h-4 w-4" />
-              <span className="hidden sm:inline">Recent</span>
-            </TabsTrigger>
-            <TabsTrigger
-              value="favorites"
-              className="flex items-center space-x-2"
-            >
-              <Heart className="h-4 w-4" />
-              <span className="hidden sm:inline">Favorites</span>
-            </TabsTrigger>
-            <TabsTrigger
-              value="popular"
-              className="flex items-center space-x-2"
-            >
-              <TrendingUp className="h-4 w-4" />
-              <span className="hidden sm:inline">Popular</span>
-            </TabsTrigger>
-            <TabsTrigger value="all" className="flex items-center space-x-2">
-              <Music className="h-4 w-4" />
-              <span className="hidden sm:inline">Browse All</span>
-            </TabsTrigger>
-          </TabsList>
-
-          <TabsContent value="recent" className="mt-6">
-            <div className="space-y-4">
-              <h3 className="text-lg font-semibold">Recently Used Songs</h3>
-              <div className="grid grid-cols-1 md:grid-cols-2 lg:grid-cols-4 gap-4">
-                {recentSongs.map((song) => (
-                  <SongCard
-                    key={song.id}
-                    song={song}
-                    onToggleFavorite={handleToggleFavorite}
-                    onAddToSetlist={handleAddToSetlist}
-                    variant="compact"
-                  />
-                ))}
-              </div>
-            </div>
-          </TabsContent>
-
-          <TabsContent value="favorites" className="mt-6">
-            <div className="space-y-4">
-              <h3 className="text-lg font-semibold">Your Favorite Songs</h3>
-              <div className="grid grid-cols-1 md:grid-cols-2 lg:grid-cols-4 gap-4">
-                {favoriteSongs.map((song) => (
-                  <SongCard
-                    key={song.id}
-                    song={song}
-                    onToggleFavorite={handleToggleFavorite}
-                    onAddToSetlist={handleAddToSetlist}
-                    variant="compact"
-                  />
-                ))}
-              </div>
-            </div>
-          </TabsContent>
-
-          <TabsContent value="popular" className="mt-6">
-            <div className="space-y-4">
-              <h3 className="text-lg font-semibold">Most Popular Songs</h3>
-              <div className="grid grid-cols-1 md:grid-cols-2 lg:grid-cols-4 gap-4">
-                {popularSongs.map((song) => (
-                  <SongCard
-                    key={song.id}
-                    song={song}
-                    onToggleFavorite={handleToggleFavorite}
-                    onAddToSetlist={handleAddToSetlist}
-                    variant="compact"
-                  />
-                ))}
-              </div>
-            </div>
-          </TabsContent>
-
-          <TabsContent value="all" className="mt-6">
-            <div className="space-y-6">
-              {/* Error handling */}
-              {error && (
-                <div className="bg-red-50 border border-red-200 rounded-md p-4">
-                  <p className="text-red-800 text-sm">
-                    <strong>Error loading songs:</strong> {error.message}
-                  </p>
-                  <button 
-                    onClick={() => fetchSongs()}
-                    className="mt-2 text-red-600 hover:text-red-800 text-sm underline"
-                  >
-                    Try again
-                  </button>
-                </div>
-              )}
-
-              {/* Search and Filters */}
-              <div className="flex flex-col lg:flex-row gap-4">
-                <div className="flex-1">
-                  <div className="relative">
-                    <Search className="absolute left-3 top-1/2 transform -translate-y-1/2 h-4 w-4 text-muted-foreground" />
-                    <Input
-                      placeholder="Search songs, artists, themes..."
-                      value={searchQuery}
-                      onChange={(e) => setSearchQuery(e.target.value)}
-                      className="pl-10"
-                    />
-                  </div>
-                </div>
-
-                <div className="flex gap-2">
-                  <Select value={selectedKey} onValueChange={setSelectedKey}>
-                    <SelectTrigger className="w-32">
-                      <SelectValue placeholder="Key" />
-                    </SelectTrigger>
-                    <SelectContent>
-                      <SelectItem value="all">All Keys</SelectItem>
-                      <SelectItem value="C">C</SelectItem>
-                      <SelectItem value="D">D</SelectItem>
-                      <SelectItem value="E">E</SelectItem>
-                      <SelectItem value="F">F</SelectItem>
-                      <SelectItem value="G">G</SelectItem>
-                      <SelectItem value="A">A</SelectItem>
-                    </SelectContent>
-                  </Select>
-
-                  <Select
-                    value={selectedDifficulty}
-                    onValueChange={setSelectedDifficulty}
-                  >
-                    <SelectTrigger className="w-36">
-                      <SelectValue placeholder="Difficulty" />
-                    </SelectTrigger>
-                    <SelectContent>
-                      <SelectItem value="all">All Levels</SelectItem>
-                      <SelectItem value="beginner">Beginner</SelectItem>
-                      <SelectItem value="intermediate">Intermediate</SelectItem>
-                      <SelectItem value="advanced">Advanced</SelectItem>
-                    </SelectContent>
-                  </Select>
-
-                  <Button variant="outline" size="icon">
-                    <Filter className="h-4 w-4" />
-                  </Button>
-                </div>
-              </div>
-
-              {/* Results */}
-              <div className="space-y-4">
-                <div className="flex items-center justify-between">
-                  <p className="text-sm text-muted-foreground">
-                    {filteredSongs.length} songs found
-                  </p>
-                  {searchQuery && (
-                    <Button
-                      variant="ghost"
-                      size="sm"
-                      onClick={() => setSearchQuery("")}
-                    >
-                      Clear search
-                    </Button>
-                  )}
-                </div>
-
-                {loading ? (
-                  <div className="grid grid-cols-1 md:grid-cols-2 lg:grid-cols-3 xl:grid-cols-4 gap-6">
-                    {/* Loading skeleton */}
-                    {Array.from({ length: 8 }).map((_, i) => (
-                      <div key={i} className="animate-pulse">
-                        <div className="bg-gray-200 rounded-lg h-48 mb-3"></div>
-                        <div className="bg-gray-200 rounded h-4 mb-2"></div>
-                        <div className="bg-gray-200 rounded h-3 w-3/4"></div>
-                      </div>
-                    ))}
-                  </div>
-                ) : (
-                  <div className="grid grid-cols-1 md:grid-cols-2 lg:grid-cols-3 xl:grid-cols-4 gap-6">
-                    {filteredSongs.map((song) => (
-                      <SongCard
-                        key={song.id}
-                        song={song}
-                        onToggleFavorite={handleToggleFavorite}
-                        onAddToSetlist={handleAddToSetlist}
-                      />
-                    ))}
-                  </div>
-                )}
-
-                {filteredSongs.length === 0 && (
-                  <div className="text-center py-12">
-                    <Sparkles className="h-12 w-12 text-muted-foreground mx-auto mb-4" />
-                    <h3 className="text-lg font-semibold mb-2">
-                      No songs found
-                    </h3>
-                    <p className="text-muted-foreground mb-4">
-                      Try adjusting your search or filters
-                    </p>
-                    <Button
-                      variant="outline"
-                      onClick={() => {
-                        setSearchQuery("");
-                        setSelectedKey("all");
-                        setSelectedDifficulty("all");
-                      }}
-                    >
-                      Clear all filters
-                    </Button>
-                  </div>
-                )}
-              </div>
-            </div>
-          </TabsContent>
-        </Tabs>
-=======
         {/* Browse Tabs Component */}
         <BrowseTabs />
->>>>>>> 5201b0ff
       </div>
     </Layout>
   );
