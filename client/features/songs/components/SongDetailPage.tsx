import { ReactElement, useState } from "react";
import { useParams, useNavigate } from "react-router-dom";
import { Layout } from "@/shared/components/Layout";
import { Tabs, TabsContent, TabsList, TabsTrigger } from "@/components/ui/tabs";
import { Skeleton } from "@/components/ui/skeleton";
import { Alert, AlertDescription, AlertTitle } from "@/components/ui/alert";
import { Badge } from "@/components/ui/badge";
import { AlertCircle, MessageSquare } from "lucide-react";
import { useToast } from "@/hooks/use-toast";
<<<<<<< HEAD
import { useSongBySlug } from "@features/songs/hooks/useSongsAPI";
import {
  useArrangementsBySong,
  useUpdateArrangement,
} from "@features/songs/hooks/useArrangements";
import {
  useVerses,
  useToggleSongFavorite,
  useSongComments,
} from "@features/songs/hooks/useVerses";
import SongDetailHeader from "./SongDetailHeader";
import VersesSection from "./VersesSection";
import CommunitySection from "./CommunitySection";
import ArrangementsSection from "./ArrangementsSection";
=======
import { useSongBySlug } from "../hooks/useSongsAPI";
import {
  useArrangementsBySong,
  useUpdateArrangement,
} from "../hooks/useArrangements";
import SongHeader from "./SongHeader";
import SongMetadata from "./SongMetadata";
import ArrangementsList from "./ArrangementsList";
import SongRating from "./SongRating";
>>>>>>> 826ea863
import ChordProEditor from "./ChordProEditor";
import SongNotesTab from "./SongNotesTab";
import {
  ArrangementDetail,
  ArrangementWithMetrics,
  SongWithRelations,
} from "@features/songs/types/song.types";

type SongParams = {
  slug: string;
};

function SongDetailSkeleton(): ReactElement {
  return (
    <div
      className="max-w-6xl mx-auto space-y-6"
      data-testid="song-detail-skeleton"
    >
      {/* Header skeleton */}
      <div className="space-y-4">
        <Skeleton className="h-10 w-3/4" />
        <Skeleton className="h-6 w-1/2" />
        <div className="flex gap-2">
          <Skeleton className="h-8 w-20" />
          <Skeleton className="h-8 w-20" />
          <Skeleton className="h-8 w-24" />
        </div>
      </div>

      {/* Tabs skeleton */}
      <div className="space-y-4">
        <Skeleton className="h-10 w-full" />
        <Skeleton className="h-64 w-full" />
      </div>
    </div>
  );
}

interface SongNotFoundProps {
  slug?: string;
}

function SongNotFound({ slug }: SongNotFoundProps): ReactElement {
  return (
    <div className="max-w-2xl mx-auto py-16">
      <Alert>
        <AlertCircle className="h-4 w-4" />
        <AlertTitle>Song not found</AlertTitle>
        <AlertDescription>
          {slug
            ? `We couldn't find a song with the slug "${slug}".`
            : "The requested song could not be found."}{" "}
          Please check the URL and try again, or return to the songs page.
        </AlertDescription>
      </Alert>
    </div>
  );
}

export default function SongDetailPage(): ReactElement {
  const { slug } = useParams<SongParams>();
  const navigate = useNavigate();
  const { toast } = useToast();
  const [editingArrangement, setEditingArrangement] =
    useState<ArrangementDetail | null>(null);
  const [showChordProEditor, setShowChordProEditor] = useState(false);
  const [activeTab, setActiveTab] = useState<string>("notes");
  const [isViewMode, setIsViewMode] = useState(false);
<<<<<<< HEAD
  const [isFavorited, setIsFavorited] = useState(false);
=======

  const {
    data: song,
    isLoading: songLoading,
    error: songError,
  } = useSongBySlug(slug || "");
  const {
    data: arrangements,
    isLoading: arrangementsLoading,
    refetch: refetchArrangements,
  } = useArrangementsBySong(song?.id || "");
  const updateArrangementMutation = useUpdateArrangement();
>>>>>>> 826ea863

  const {
    data: song,
    isLoading: songLoading,
    error: songError,
  } = useSongBySlug(slug || "");
  const { data: arrangements, refetch: refetchArrangements } =
    useArrangementsBySong(song?.id || "");
  const { data: verses } = useVerses(song?.id || "");
  const { data: comments } = useSongComments(song?.id || "");
  const updateArrangementMutation = useUpdateArrangement();
  const toggleFavoriteMutation = useToggleSongFavorite();

  const handleToggleFavorite = async () => {
    if (!song) {
      return;
    }

    try {
      await toggleFavoriteMutation.mutateAsync({
        songId: song.id,
        isFavorited,
      });
      setIsFavorited(!isFavorited);
    } catch (error) {
      console.error("Failed to toggle favorite:", error);
    }
  };

  const handleAddArrangement = () => {
    navigate(`/songs/${slug}/arrangements/new`);
  };

  const handleSaveArrangement = async (content: string) => {
    if (!editingArrangement) {
      return;
    }

    try {
      await updateArrangementMutation.mutateAsync({
        id: editingArrangement._id,
        chordData: content,
      });
      setShowChordProEditor(false);
      setEditingArrangement(null);
      setIsViewMode(false);

<<<<<<< HEAD
=======
      // Show success toast
>>>>>>> 826ea863
      toast({
        title: "Arrangement saved",
        description: "Your changes have been saved successfully.",
      });

<<<<<<< HEAD
=======
      // Refresh arrangements list
>>>>>>> 826ea863
      refetchArrangements();
    } catch (error) {
      toast({
        title: "Failed to save arrangement",
        description:
          error instanceof Error ? error.message : "An unknown error occurred",
        variant: "destructive",
      });
    }
  };

  if (songLoading) {
    return (
      <Layout>
        <SongDetailSkeleton />
      </Layout>
    );
  }

  if (songError || !song) {
    return (
      <Layout>
        <SongNotFound slug={slug} />
      </Layout>
    );
  }

  if (showChordProEditor && editingArrangement) {
    return (
      <Layout>
        <div className={`mx-auto ${isViewMode ? "max-w-4xl" : "max-w-7xl"}`}>
          <ChordProEditor
            initialContent={editingArrangement.chordData}
            songTitle={`${song.title} - ${editingArrangement.name}`}
            onSave={handleSaveArrangement}
            onCancel={() => {
              setShowChordProEditor(false);
              setEditingArrangement(null);
              setIsViewMode(false);
            }}
            isLoading={updateArrangementMutation.isPending}
            readOnly={isViewMode}
          />
        </div>
      </Layout>
    );
  }

  // Transform song data to match new structure
  const songWithRelations: SongWithRelations | undefined = song
    ? {
        ...song,
        source: (song as any).source || "Unknown",
        totalArrangements: arrangements?.length || 0,
        compositionYear: (song as any).year,
        ccli: (song as any).ccli,
        favoriteCount: 0, // TODO: Get from API
        isFavorited,
        verses: verses || [],
        arrangements: (arrangements || []).map(
          (arr) =>
            ({
              ...(arr as any),
              slug: (arr as any).slug, // Use slug from server
              favoriteCount: 0, // TODO: Get from API
              setlistCount: (arr as any).usageInSetlists || 0,
              rating: {
                average: (arr.metadata as any)?.ratings?.average || 0,
                count: (arr.metadata as any)?.ratings?.count || 0,
              },
              reviews: [],
              capo: arr.metadata?.capo,
              songs: [], // For mashups
              isDefault: false,
              usageInSetlists: (arr as any).usageInSetlists || 0,
            }) as ArrangementWithMetrics,
        ),
        comments: comments || [],
      }
    : undefined;

  return (
    <Layout>
      <div className="space-y-6">
        {/* Song Header with core info */}
        {songWithRelations && (
          <SongDetailHeader
            song={songWithRelations}
            onToggleFavorite={handleToggleFavorite}
            onAddArrangement={handleAddArrangement}
          />
        )}

        <div className="container mx-auto px-4">
          <div className="max-w-6xl mx-auto">
<<<<<<< HEAD
            {/* Tabs for Notes, Verses, Community */}
=======
            {/* Tabs for content organization */}
>>>>>>> 826ea863
            <Tabs
              value={activeTab}
              onValueChange={setActiveTab}
              className="w-full"
            >
<<<<<<< HEAD
              <TabsList className="grid w-full grid-cols-3">
                <TabsTrigger value="notes">Notes</TabsTrigger>
                <TabsTrigger value="verses" className="gap-2">
                  Verses & Quotes
                  {verses && verses.length > 0 && (
                    <Badge variant="secondary" className="ml-2">
                      {verses.length}
                    </Badge>
                  )}
=======
              <TabsList className="grid w-full grid-cols-4">
                <TabsTrigger value="info" className="gap-2">
                  <Music className="h-4 w-4" />
                  Song Info
                </TabsTrigger>
                <TabsTrigger value="arrangements" className="gap-2">
                  <FileText className="h-4 w-4" />
                  Arrangements {arrangements && `(${arrangements.length})`}
>>>>>>> 826ea863
                </TabsTrigger>
                <TabsTrigger value="community" className="gap-2">
                  <MessageSquare className="h-4 w-4" />
                  Community
                  {comments && comments.length > 0 && (
                    <Badge variant="secondary" className="ml-2">
                      {comments.length}
                    </Badge>
                  )}
                </TabsTrigger>
              </TabsList>

<<<<<<< HEAD
=======
              <TabsContent value="info" className="mt-6">
                <SongMetadata song={song} />
              </TabsContent>

              <TabsContent value="arrangements" className="mt-6">
                {arrangementsLoading ? (
                  <div className="space-y-3">
                    <Skeleton className="h-32 w-full" />
                    <Skeleton className="h-32 w-full" />
                  </div>
                ) : (
                  <ArrangementsList
                    songId={song.id}
                    songChordData={song.chordData || ""}
                    arrangements={(arrangements || []) as ArrangementDetail[]}
                    defaultArrangementId={song.defaultArrangementId}
                    onArrangementView={handleArrangementView}
                    onArrangementEdit={handleArrangementEdit}
                  />
                )}
              </TabsContent>

>>>>>>> 826ea863
              <TabsContent value="notes" className="mt-6">
                <SongNotesTab
                  songId={song.id}
                  songTitle={song.title}
                  songNotes={song.notes}
                />
              </TabsContent>

<<<<<<< HEAD
              <TabsContent value="verses" className="mt-6">
                <VersesSection songId={song.id} />
              </TabsContent>

              <TabsContent value="community" className="mt-6">
                <CommunitySection songId={song.id} />
=======
              <TabsContent value="rating" className="mt-6">
                <div className="max-w-md mx-auto">
                  <SongRating
                    currentRating={song.avgRating}
                    totalRatings={100} // TODO: Get actual count from API
                    onRate={handleRateSong}
                  />
                </div>
>>>>>>> 826ea863
              </TabsContent>
            </Tabs>

            {/* Arrangements Section - Always visible below tabs */}
            {songWithRelations && (
              <ArrangementsSection
                arrangements={songWithRelations.arrangements}
              />
            )}
          </div>
        </div>
      </div>
    </Layout>
  );
}<|MERGE_RESOLUTION|>--- conflicted
+++ resolved
@@ -7,7 +7,6 @@
 import { Badge } from "@/components/ui/badge";
 import { AlertCircle, MessageSquare } from "lucide-react";
 import { useToast } from "@/hooks/use-toast";
-<<<<<<< HEAD
 import { useSongBySlug } from "@features/songs/hooks/useSongsAPI";
 import {
   useArrangementsBySong,
@@ -22,17 +21,6 @@
 import VersesSection from "./VersesSection";
 import CommunitySection from "./CommunitySection";
 import ArrangementsSection from "./ArrangementsSection";
-=======
-import { useSongBySlug } from "../hooks/useSongsAPI";
-import {
-  useArrangementsBySong,
-  useUpdateArrangement,
-} from "../hooks/useArrangements";
-import SongHeader from "./SongHeader";
-import SongMetadata from "./SongMetadata";
-import ArrangementsList from "./ArrangementsList";
-import SongRating from "./SongRating";
->>>>>>> 826ea863
 import ChordProEditor from "./ChordProEditor";
 import SongNotesTab from "./SongNotesTab";
 import {
@@ -101,22 +89,7 @@
   const [showChordProEditor, setShowChordProEditor] = useState(false);
   const [activeTab, setActiveTab] = useState<string>("notes");
   const [isViewMode, setIsViewMode] = useState(false);
-<<<<<<< HEAD
   const [isFavorited, setIsFavorited] = useState(false);
-=======
-
-  const {
-    data: song,
-    isLoading: songLoading,
-    error: songError,
-  } = useSongBySlug(slug || "");
-  const {
-    data: arrangements,
-    isLoading: arrangementsLoading,
-    refetch: refetchArrangements,
-  } = useArrangementsBySong(song?.id || "");
-  const updateArrangementMutation = useUpdateArrangement();
->>>>>>> 826ea863
 
   const {
     data: song,
@@ -164,19 +137,11 @@
       setEditingArrangement(null);
       setIsViewMode(false);
 
-<<<<<<< HEAD
-=======
-      // Show success toast
->>>>>>> 826ea863
       toast({
         title: "Arrangement saved",
         description: "Your changes have been saved successfully.",
       });
 
-<<<<<<< HEAD
-=======
-      // Refresh arrangements list
->>>>>>> 826ea863
       refetchArrangements();
     } catch (error) {
       toast({
@@ -272,17 +237,12 @@
 
         <div className="container mx-auto px-4">
           <div className="max-w-6xl mx-auto">
-<<<<<<< HEAD
             {/* Tabs for Notes, Verses, Community */}
-=======
-            {/* Tabs for content organization */}
->>>>>>> 826ea863
             <Tabs
               value={activeTab}
               onValueChange={setActiveTab}
               className="w-full"
             >
-<<<<<<< HEAD
               <TabsList className="grid w-full grid-cols-3">
                 <TabsTrigger value="notes">Notes</TabsTrigger>
                 <TabsTrigger value="verses" className="gap-2">
@@ -292,16 +252,6 @@
                       {verses.length}
                     </Badge>
                   )}
-=======
-              <TabsList className="grid w-full grid-cols-4">
-                <TabsTrigger value="info" className="gap-2">
-                  <Music className="h-4 w-4" />
-                  Song Info
-                </TabsTrigger>
-                <TabsTrigger value="arrangements" className="gap-2">
-                  <FileText className="h-4 w-4" />
-                  Arrangements {arrangements && `(${arrangements.length})`}
->>>>>>> 826ea863
                 </TabsTrigger>
                 <TabsTrigger value="community" className="gap-2">
                   <MessageSquare className="h-4 w-4" />
@@ -314,31 +264,6 @@
                 </TabsTrigger>
               </TabsList>
 
-<<<<<<< HEAD
-=======
-              <TabsContent value="info" className="mt-6">
-                <SongMetadata song={song} />
-              </TabsContent>
-
-              <TabsContent value="arrangements" className="mt-6">
-                {arrangementsLoading ? (
-                  <div className="space-y-3">
-                    <Skeleton className="h-32 w-full" />
-                    <Skeleton className="h-32 w-full" />
-                  </div>
-                ) : (
-                  <ArrangementsList
-                    songId={song.id}
-                    songChordData={song.chordData || ""}
-                    arrangements={(arrangements || []) as ArrangementDetail[]}
-                    defaultArrangementId={song.defaultArrangementId}
-                    onArrangementView={handleArrangementView}
-                    onArrangementEdit={handleArrangementEdit}
-                  />
-                )}
-              </TabsContent>
-
->>>>>>> 826ea863
               <TabsContent value="notes" className="mt-6">
                 <SongNotesTab
                   songId={song.id}
@@ -347,23 +272,12 @@
                 />
               </TabsContent>
 
-<<<<<<< HEAD
               <TabsContent value="verses" className="mt-6">
                 <VersesSection songId={song.id} />
               </TabsContent>
 
               <TabsContent value="community" className="mt-6">
                 <CommunitySection songId={song.id} />
-=======
-              <TabsContent value="rating" className="mt-6">
-                <div className="max-w-md mx-auto">
-                  <SongRating
-                    currentRating={song.avgRating}
-                    totalRatings={100} // TODO: Get actual count from API
-                    onRate={handleRateSong}
-                  />
-                </div>
->>>>>>> 826ea863
               </TabsContent>
             </Tabs>
 
