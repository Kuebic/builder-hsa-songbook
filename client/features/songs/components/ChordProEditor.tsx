<<<<<<< HEAD
import { useState, useEffect } from "react";
import { Card } from "@/components/ui/card";
import { Button } from "@/components/ui/button";
=======
import { useState, useEffect, useCallback, useMemo, memo } from "react";
import { Card, CardContent, CardHeader, CardTitle } from "@/components/ui/card";
import { Button } from "@/components/ui/button";
import { Badge } from "@/components/ui/badge";
>>>>>>> 826ea863
import { Alert, AlertDescription, AlertTitle } from "@/components/ui/alert";
import {
  AlertDialog,
  AlertDialogAction,
  AlertDialogCancel,
  AlertDialogContent,
  AlertDialogDescription,
  AlertDialogFooter,
  AlertDialogHeader,
  AlertDialogTitle,
} from "@/components/ui/alert-dialog";
<<<<<<< HEAD
import { AlertCircle } from "lucide-react";
import { useMediaQuery } from "@/hooks/use-media-query";
import { isCorruptedChordData } from "./ChordProEditorHelpers";
import { ChordProEditorHeader } from "./ChordProEditorHeader";
import { ChordProEditorContent } from "./ChordProEditorContent";
=======
import {
  ResizableHandle,
  ResizablePanel,
  ResizablePanelGroup,
} from "@/components/ui/resizable";
import {
  FileText,
  Save,
  Eye,
  X,
  AlertCircle,
  GripVertical,
} from "lucide-react";
import { ChordDisplay } from "./ChordDisplay";
import { ChordProTextEditor } from "./ChordProTextEditor";
import { ChordProEditorToolbar } from "./ChordProEditorToolbar";
import { useMediaQuery } from "@/hooks/use-media-query";
import { useChordTransposition } from "../hooks/useChordTransposition";

// Simple debounce implementation
function debounce<T extends (...args: any[]) => any>(
  func: T,
  wait: number,
): (...args: Parameters<T>) => void {
  let timeout: NodeJS.Timeout;
  return (...args: Parameters<T>) => {
    clearTimeout(timeout);
    timeout = setTimeout(() => func(...args), wait);
  };
}
>>>>>>> 826ea863

export interface ChordProEditorProps {
  initialContent: string;
  songTitle: string;
  onSave: (content: string) => void;
  onCancel: () => void;
  isLoading?: boolean;
  readOnly?: boolean;
  debounceMs?: number;
  fontSize?: number;
  theme?: "light" | "dark" | "stage";
}

<<<<<<< HEAD
=======
/**
 * Detects if chord data appears to be corrupted/encrypted
 * Common indicators: base64-like strings, binary data, unusual character patterns
 */
function isCorruptedChordData(data: string): boolean {
  if (!data || data.trim() === "") {
    return false;
  }

  // Check for base64-like patterns (long strings with only base64 characters)
  const base64Pattern = /^[A-Za-z0-9+/]{20,}={0,2}$/;
  if (base64Pattern.test(data.replace(/\s/g, ""))) {
    return true;
  }

  // Check for excessive non-printable characters
  // eslint-disable-next-line no-control-regex
  const nonPrintableCount = (
    data.match(/[\x00-\x08\x0B\x0C\x0E-\x1F\x7F-\xFF]/g) || []
  ).length;
  if (nonPrintableCount > data.length * 0.1) {
    // More than 10% non-printable
    return true;
  }

  // Check for patterns that look like compressed data
  if (data.startsWith("�") || data.includes("\x00") || data.includes("\\x")) {
    return true;
  }

  return false;
}
>>>>>>> 826ea863

function ChordProEditor({
  initialContent,
  songTitle,
  onSave,
  onCancel,
  isLoading = false,
  readOnly = false,
  debounceMs = 300,
  fontSize = 14,
  theme = "light",
}: ChordProEditorProps) {
  const [content, setContent] = useState(initialContent);
  const [debouncedContent, setDebouncedContent] = useState(initialContent);
  const [hasChanges, setHasChanges] = useState(false);
  const [showCancelDialog, setShowCancelDialog] = useState(false);
  const [isCorrupted, setIsCorrupted] = useState(false);
  const [editorFontSize, setEditorFontSize] = useState(fontSize);
  const [displayTheme, setDisplayTheme] = useState(theme);
  const [showChords, setShowChords] = useState(true);
  const [undoStack, setUndoStack] = useState<string[]>([]);
  const [redoStack, setRedoStack] = useState<string[]>([]);
  const isMobile = useMediaQuery("(max-width: 768px)");

  // Debounced content update for live preview
  const debouncedUpdateContent = useMemo(() => {
    let timeoutId: NodeJS.Timeout;
    const debouncedFn = (newContent: string) => {
      clearTimeout(timeoutId);
      timeoutId = setTimeout(() => {
        setDebouncedContent(newContent);
      }, debounceMs);
    };

    debouncedFn.cancel = () => clearTimeout(timeoutId);
    return debouncedFn;
  }, [debounceMs]);

  useEffect(() => {
    setHasChanges(content !== initialContent);
    debouncedUpdateContent(content);
    return () => {
      debouncedUpdateContent.cancel?.();
    };
  }, [content, initialContent, debouncedUpdateContent]);

  useEffect(() => {
    // Check if initial content appears corrupted
    setIsCorrupted(isCorruptedChordData(initialContent));
  }, [initialContent]);

  // Set up transposition hook
  const transposition = useChordTransposition({
    initialTranspose: 0,
    content: debouncedContent,
    enableKeyDetection: true,
  });

  const handleSave = useCallback(() => {
    onSave(content);
  }, [content, onSave]);

  const handleCancel = useCallback(() => {
    if (hasChanges) {
      setShowCancelDialog(true);
    } else {
      onCancel();
    }
  }, [hasChanges, onCancel]);

  const confirmCancel = useCallback(() => {
    setShowCancelDialog(false);
    onCancel();
  }, [onCancel]);

  const handleFixCorruptedData = useCallback(() => {
    // Clear corrupted data and replace with empty template
    const cleanTemplate = `{title: ${songTitle.split(" - ")[0]}}
{key: C}

[C]Add your lyrics and chords here...`;
    setContent(cleanTemplate);
    setIsCorrupted(false);
  }, [songTitle]);

  // Enhanced editor functions
  const handleUndo = useCallback(() => {
    if (undoStack.length > 0) {
      const previousContent = undoStack[undoStack.length - 1];
      setRedoStack((prev) => [...prev, content]);
      setUndoStack((prev) => prev.slice(0, -1));
      setContent(previousContent);
    }
  }, [content, undoStack]);

  const handleRedo = useCallback(() => {
    if (redoStack.length > 0) {
      const nextContent = redoStack[redoStack.length - 1];
      setUndoStack((prev) => [...prev, content]);
      setRedoStack((prev) => prev.slice(0, -1));
      setContent(nextContent);
    }
  }, [content, redoStack]);

  const handleContentChange = useCallback(
    (newContent: string) => {
      // Add to undo stack if significant change
      if (Math.abs(newContent.length - content.length) > 1) {
        setUndoStack((prev) => [...prev.slice(-19), content]); // Keep last 20 states
        setRedoStack([]);
      }
      setContent(newContent);
    },
    [content],
  );

  const handleInsertAtCursor = useCallback((text: string) => {
    // This would need textarea ref to get cursor position
    // For now, append to end
    setContent((prev) => prev + text);
  }, []);

  const handleExport = useCallback((format: "pdf" | "html" | "txt") => {
    // TODO: Implement export functionality
    console.log("Export as:", format);
  }, []);

  const handleShowHelp = useCallback(() => {
    // TODO: Implement help modal
    console.log("Show help");
  }, []);

  return (
    <>
      <Card className="chord-pro-editor-container h-full">
<<<<<<< HEAD
        <ChordProEditorHeader
          songTitle={songTitle}
          readOnly={readOnly}
          hasChanges={hasChanges}
          isLoading={isLoading}
          onSave={handleSave}
          onCancel={handleCancel}
        />
=======
        <CardHeader className="border-b">
          <div className="flex items-center justify-between">
            <CardTitle className="flex items-center gap-2">
              <FileText className="h-5 w-5" />
              {readOnly ? "View Arrangement" : "ChordPro Editor"} - {songTitle}
            </CardTitle>
            <div className="flex items-center gap-2">
              {!readOnly && hasChanges && (
                <Badge variant="secondary" className="gap-1">
                  <AlertCircle className="h-3 w-3" />
                  Unsaved changes
                </Badge>
              )}
              <Button variant="outline" size="sm" onClick={handleCancel}>
                <X className="mr-2 h-4 w-4" />
                {readOnly ? "Close" : "Cancel"}
              </Button>
              {!readOnly && (
                <Button
                  size="sm"
                  onClick={handleSave}
                  disabled={!hasChanges || isLoading}
                >
                  <Save className="mr-2 h-4 w-4" />
                  {isLoading ? "Saving..." : "Save"}
                </Button>
              )}
            </div>
          </div>
        </CardHeader>
>>>>>>> 826ea863

        {/* Corrupted Data Warning */}
        {isCorrupted && (
          <div className="border-b bg-destructive/10 px-4 py-3">
            <Alert className="border-destructive/20">
              <AlertCircle className="h-4 w-4" />
              <AlertTitle>Corrupted Chord Data Detected</AlertTitle>
              <AlertDescription className="mt-2">
                The chord data appears to be corrupted or encrypted. This may
                happen with older songs that had compression issues.
                <div className="mt-3 flex gap-2">
                  <Button
                    variant="outline"
                    size="sm"
                    onClick={handleFixCorruptedData}
                    className="bg-background"
                  >
                    Replace with Clean Template
                  </Button>
                  <Button
                    variant="ghost"
                    size="sm"
                    onClick={() => setIsCorrupted(false)}
                    className="text-muted-foreground"
                  >
                    Continue Anyway
                  </Button>
                </div>
              </AlertDescription>
            </Alert>
          </div>
        )}

<<<<<<< HEAD
        <ChordProEditorContent
          content={content}
          onChange={setContent}
          readOnly={readOnly}
          isMobile={isMobile}
        />
=======
        {/* Enhanced Toolbar */}
        <ChordProEditorToolbar
          onSave={handleSave}
          onUndo={handleUndo}
          onRedo={handleRedo}
          canUndo={undoStack.length > 0}
          canRedo={redoStack.length > 0}
          onInsertChord={handleInsertAtCursor}
          onInsertDirective={handleInsertAtCursor}
          onInsertSection={handleInsertAtCursor}
          currentKey={transposition.currentKey || "C"}
          transpositionLevel={transposition.transpositionLevel}
          canTransposeUp={transposition.canTransposeUp}
          canTransposeDown={transposition.canTransposeDown}
          onTranspose={transposition.transpose}
          onTransposeReset={transposition.reset}
          fontSize={editorFontSize}
          onFontSizeChange={setEditorFontSize}
          theme={displayTheme}
          onThemeChange={setDisplayTheme}
          showChords={showChords}
          onShowChordsChange={setShowChords}
          hasUnsavedChanges={hasChanges}
          isLoading={isLoading}
          readOnly={readOnly}
          onExport={handleExport}
          onShowHelp={handleShowHelp}
          className="border-b"
        />

        <CardContent className="p-0 h-[calc(100vh-16rem)]">
          {!readOnly && isMobile && (
            <div className="border-b px-4 py-2 flex justify-end">
              <Button
                variant="ghost"
                size="sm"
                onClick={() => setShowPreview(!showPreview)}
                className="gap-2"
              >
                <Eye
                  className={`h-4 w-4 ${!showPreview ? "opacity-50" : ""}`}
                />
                {showPreview ? "Hide Preview" : "Show Preview"}
              </Button>
            </div>
          )}

          {/* Mobile Layout - Stacked */}
          {isMobile ? (
            <div className="h-full">
              {!readOnly && !showPreview && (
                <div className="h-full p-4 overflow-auto">
                  <div className="bg-muted/50 rounded-md p-3 text-sm mb-4">
                    <p className="font-medium mb-2">
                      ChordPro Quick Reference:
                    </p>
                    <ul className="space-y-1 text-muted-foreground">
                      <li>• Chords: [C] [G] [Am] [F]</li>
                      <li>• Title: {"{title: Song Title}"}</li>
                      <li>• Artist: {"{subtitle: Artist Name}"}</li>
                      <li>• Comments: {"{comment: This is a comment}"}</li>
                      <li>
                        • Sections: {"{chorus}"} {"{verse: 1}"}
                      </li>
                    </ul>
                  </div>

                  <ChordProTextEditor
                    value={content}
                    onChange={handleContentChange}
                    onSave={handleSave}
                    readOnly={readOnly}
                    fontSize={editorFontSize}
                    className="h-[calc(100vh-20rem)]"
                  />
                </div>
              )}

              {(showPreview || readOnly) && (
                <div className="h-full p-4 overflow-auto">
                  <ChordDisplay
                    content={debouncedContent}
                    transpose={transposition.transpositionLevel}
                    theme={displayTheme}
                    showChords={showChords}
                    showControls={false}
                    className="max-w-none"
                    onTranspose={transposition.transpose}
                  />
                </div>
              )}
            </div>
          ) : (
            /* Desktop Layout - Resizable Split Panes */
            <ResizablePanelGroup direction="horizontal" className="h-full">
              {/* Editor Panel */}
              {!readOnly && (
                <>
                  <ResizablePanel
                    defaultSize={50}
                    minSize={30}
                    className="min-w-[300px]"
                  >
                    <div className="h-full flex flex-col">
                      <div className="p-4 border-b bg-muted/30">
                        <div className="bg-muted/50 rounded-md p-3 text-sm">
                          <p className="font-medium mb-2">
                            ChordPro Quick Reference:
                          </p>
                          <ul className="space-y-1 text-muted-foreground">
                            <li>• Chords: [C] [G] [Am] [F]</li>
                            <li>• Title: {"{title: Song Title}"}</li>
                            <li>• Artist: {"{subtitle: Artist Name}"}</li>
                            <li>
                              • Comments: {"{comment: This is a comment}"}
                            </li>
                            <li>
                              • Sections: {"{chorus}"} {"{verse: 1}"}
                            </li>
                          </ul>
                        </div>
                      </div>

                      <div className="flex-1 p-4">
                        <ChordProTextEditor
                          value={content}
                          onChange={handleContentChange}
                          onSave={handleSave}
                          readOnly={readOnly}
                          fontSize={editorFontSize}
                          className="h-full"
                        />
                      </div>
                    </div>
                  </ResizablePanel>

                  <ResizableHandle withHandle className="bg-border">
                    <div className="flex h-full w-full items-center justify-center">
                      <GripVertical className="h-4 w-4 text-muted-foreground" />
                    </div>
                  </ResizableHandle>
                </>
              )}

              {/* Preview Panel */}
              <ResizablePanel
                defaultSize={readOnly ? 100 : 50}
                minSize={30}
                className="min-w-[300px]"
              >
                <div className="h-full p-4 overflow-auto">
                  <ChordDisplay
                    content={debouncedContent}
                    transpose={transposition.transpositionLevel}
                    theme={displayTheme}
                    showChords={showChords}
                    showControls={!readOnly}
                    className="max-w-none"
                    onTranspose={transposition.transpose}
                  />
                </div>
              </ResizablePanel>
            </ResizablePanelGroup>
          )}
        </CardContent>
>>>>>>> 826ea863
      </Card>

      <AlertDialog open={showCancelDialog} onOpenChange={setShowCancelDialog}>
        <AlertDialogContent>
          <AlertDialogHeader>
            <AlertDialogTitle>Discard changes?</AlertDialogTitle>
            <AlertDialogDescription>
              You have unsaved changes. Are you sure you want to discard them?
            </AlertDialogDescription>
          </AlertDialogHeader>
          <AlertDialogFooter>
            <AlertDialogCancel>Keep editing</AlertDialogCancel>
            <AlertDialogAction onClick={confirmCancel}>
              Discard changes
            </AlertDialogAction>
          </AlertDialogFooter>
        </AlertDialogContent>
      </AlertDialog>
    </>
  );
}

// Performance comparison function for React.memo
const arePropsEqual = (
  prevProps: ChordProEditorProps,
  nextProps: ChordProEditorProps,
): boolean => {
  // Compare primitive props
  return (
    prevProps.initialContent === nextProps.initialContent &&
    prevProps.songTitle === nextProps.songTitle &&
    prevProps.isLoading === nextProps.isLoading &&
    prevProps.readOnly === nextProps.readOnly &&
    prevProps.debounceMs === nextProps.debounceMs &&
    prevProps.fontSize === nextProps.fontSize &&
    prevProps.theme === nextProps.theme &&
    // Functions should be memoized by parent
    prevProps.onSave === nextProps.onSave &&
    prevProps.onCancel === nextProps.onCancel
  );
};

// Export memoized component with custom comparison
export default memo(ChordProEditor, arePropsEqual);<|MERGE_RESOLUTION|>--- conflicted
+++ resolved
@@ -1,13 +1,6 @@
-<<<<<<< HEAD
-import { useState, useEffect } from "react";
+import { useState, useEffect, useCallback, useMemo, memo } from "react";
 import { Card } from "@/components/ui/card";
 import { Button } from "@/components/ui/button";
-=======
-import { useState, useEffect, useCallback, useMemo, memo } from "react";
-import { Card, CardContent, CardHeader, CardTitle } from "@/components/ui/card";
-import { Button } from "@/components/ui/button";
-import { Badge } from "@/components/ui/badge";
->>>>>>> 826ea863
 import { Alert, AlertDescription, AlertTitle } from "@/components/ui/alert";
 import {
   AlertDialog,
@@ -19,44 +12,12 @@
   AlertDialogHeader,
   AlertDialogTitle,
 } from "@/components/ui/alert-dialog";
-<<<<<<< HEAD
 import { AlertCircle } from "lucide-react";
 import { useMediaQuery } from "@/hooks/use-media-query";
+import { useChordTransposition } from "../hooks/useChordTransposition";
 import { isCorruptedChordData } from "./ChordProEditorHelpers";
 import { ChordProEditorHeader } from "./ChordProEditorHeader";
 import { ChordProEditorContent } from "./ChordProEditorContent";
-=======
-import {
-  ResizableHandle,
-  ResizablePanel,
-  ResizablePanelGroup,
-} from "@/components/ui/resizable";
-import {
-  FileText,
-  Save,
-  Eye,
-  X,
-  AlertCircle,
-  GripVertical,
-} from "lucide-react";
-import { ChordDisplay } from "./ChordDisplay";
-import { ChordProTextEditor } from "./ChordProTextEditor";
-import { ChordProEditorToolbar } from "./ChordProEditorToolbar";
-import { useMediaQuery } from "@/hooks/use-media-query";
-import { useChordTransposition } from "../hooks/useChordTransposition";
-
-// Simple debounce implementation
-function debounce<T extends (...args: any[]) => any>(
-  func: T,
-  wait: number,
-): (...args: Parameters<T>) => void {
-  let timeout: NodeJS.Timeout;
-  return (...args: Parameters<T>) => {
-    clearTimeout(timeout);
-    timeout = setTimeout(() => func(...args), wait);
-  };
-}
->>>>>>> 826ea863
 
 export interface ChordProEditorProps {
   initialContent: string;
@@ -70,42 +31,6 @@
   theme?: "light" | "dark" | "stage";
 }
 
-<<<<<<< HEAD
-=======
-/**
- * Detects if chord data appears to be corrupted/encrypted
- * Common indicators: base64-like strings, binary data, unusual character patterns
- */
-function isCorruptedChordData(data: string): boolean {
-  if (!data || data.trim() === "") {
-    return false;
-  }
-
-  // Check for base64-like patterns (long strings with only base64 characters)
-  const base64Pattern = /^[A-Za-z0-9+/]{20,}={0,2}$/;
-  if (base64Pattern.test(data.replace(/\s/g, ""))) {
-    return true;
-  }
-
-  // Check for excessive non-printable characters
-  // eslint-disable-next-line no-control-regex
-  const nonPrintableCount = (
-    data.match(/[\x00-\x08\x0B\x0C\x0E-\x1F\x7F-\xFF]/g) || []
-  ).length;
-  if (nonPrintableCount > data.length * 0.1) {
-    // More than 10% non-printable
-    return true;
-  }
-
-  // Check for patterns that look like compressed data
-  if (data.startsWith("�") || data.includes("\x00") || data.includes("\\x")) {
-    return true;
-  }
-
-  return false;
-}
->>>>>>> 826ea863
-
 function ChordProEditor({
   initialContent,
   songTitle,
@@ -114,17 +39,14 @@
   isLoading = false,
   readOnly = false,
   debounceMs = 300,
-  fontSize = 14,
-  theme = "light",
+  fontSize = 14, // eslint-disable-line @typescript-eslint/no-unused-vars
+  theme = "light", // eslint-disable-line @typescript-eslint/no-unused-vars
 }: ChordProEditorProps) {
   const [content, setContent] = useState(initialContent);
   const [debouncedContent, setDebouncedContent] = useState(initialContent);
   const [hasChanges, setHasChanges] = useState(false);
   const [showCancelDialog, setShowCancelDialog] = useState(false);
   const [isCorrupted, setIsCorrupted] = useState(false);
-  const [editorFontSize, setEditorFontSize] = useState(fontSize);
-  const [displayTheme, setDisplayTheme] = useState(theme);
-  const [showChords, setShowChords] = useState(true);
   const [undoStack, setUndoStack] = useState<string[]>([]);
   const [redoStack, setRedoStack] = useState<string[]>([]);
   const isMobile = useMediaQuery("(max-width: 768px)");
@@ -221,26 +143,9 @@
     [content],
   );
 
-  const handleInsertAtCursor = useCallback((text: string) => {
-    // This would need textarea ref to get cursor position
-    // For now, append to end
-    setContent((prev) => prev + text);
-  }, []);
-
-  const handleExport = useCallback((format: "pdf" | "html" | "txt") => {
-    // TODO: Implement export functionality
-    console.log("Export as:", format);
-  }, []);
-
-  const handleShowHelp = useCallback(() => {
-    // TODO: Implement help modal
-    console.log("Show help");
-  }, []);
-
   return (
     <>
       <Card className="chord-pro-editor-container h-full">
-<<<<<<< HEAD
         <ChordProEditorHeader
           songTitle={songTitle}
           readOnly={readOnly}
@@ -249,38 +154,6 @@
           onSave={handleSave}
           onCancel={handleCancel}
         />
-=======
-        <CardHeader className="border-b">
-          <div className="flex items-center justify-between">
-            <CardTitle className="flex items-center gap-2">
-              <FileText className="h-5 w-5" />
-              {readOnly ? "View Arrangement" : "ChordPro Editor"} - {songTitle}
-            </CardTitle>
-            <div className="flex items-center gap-2">
-              {!readOnly && hasChanges && (
-                <Badge variant="secondary" className="gap-1">
-                  <AlertCircle className="h-3 w-3" />
-                  Unsaved changes
-                </Badge>
-              )}
-              <Button variant="outline" size="sm" onClick={handleCancel}>
-                <X className="mr-2 h-4 w-4" />
-                {readOnly ? "Close" : "Cancel"}
-              </Button>
-              {!readOnly && (
-                <Button
-                  size="sm"
-                  onClick={handleSave}
-                  disabled={!hasChanges || isLoading}
-                >
-                  <Save className="mr-2 h-4 w-4" />
-                  {isLoading ? "Saving..." : "Save"}
-                </Button>
-              )}
-            </div>
-          </div>
-        </CardHeader>
->>>>>>> 826ea863
 
         {/* Corrupted Data Warning */}
         {isCorrupted && (
@@ -314,180 +187,18 @@
           </div>
         )}
 
-<<<<<<< HEAD
         <ChordProEditorContent
           content={content}
-          onChange={setContent}
+          onChange={handleContentChange}
+          debouncedContent={debouncedContent}
           readOnly={readOnly}
           isMobile={isMobile}
-        />
-=======
-        {/* Enhanced Toolbar */}
-        <ChordProEditorToolbar
-          onSave={handleSave}
+          undoStack={undoStack}
+          redoStack={redoStack}
+          transposition={transposition}
           onUndo={handleUndo}
           onRedo={handleRedo}
-          canUndo={undoStack.length > 0}
-          canRedo={redoStack.length > 0}
-          onInsertChord={handleInsertAtCursor}
-          onInsertDirective={handleInsertAtCursor}
-          onInsertSection={handleInsertAtCursor}
-          currentKey={transposition.currentKey || "C"}
-          transpositionLevel={transposition.transpositionLevel}
-          canTransposeUp={transposition.canTransposeUp}
-          canTransposeDown={transposition.canTransposeDown}
-          onTranspose={transposition.transpose}
-          onTransposeReset={transposition.reset}
-          fontSize={editorFontSize}
-          onFontSizeChange={setEditorFontSize}
-          theme={displayTheme}
-          onThemeChange={setDisplayTheme}
-          showChords={showChords}
-          onShowChordsChange={setShowChords}
-          hasUnsavedChanges={hasChanges}
-          isLoading={isLoading}
-          readOnly={readOnly}
-          onExport={handleExport}
-          onShowHelp={handleShowHelp}
-          className="border-b"
         />
-
-        <CardContent className="p-0 h-[calc(100vh-16rem)]">
-          {!readOnly && isMobile && (
-            <div className="border-b px-4 py-2 flex justify-end">
-              <Button
-                variant="ghost"
-                size="sm"
-                onClick={() => setShowPreview(!showPreview)}
-                className="gap-2"
-              >
-                <Eye
-                  className={`h-4 w-4 ${!showPreview ? "opacity-50" : ""}`}
-                />
-                {showPreview ? "Hide Preview" : "Show Preview"}
-              </Button>
-            </div>
-          )}
-
-          {/* Mobile Layout - Stacked */}
-          {isMobile ? (
-            <div className="h-full">
-              {!readOnly && !showPreview && (
-                <div className="h-full p-4 overflow-auto">
-                  <div className="bg-muted/50 rounded-md p-3 text-sm mb-4">
-                    <p className="font-medium mb-2">
-                      ChordPro Quick Reference:
-                    </p>
-                    <ul className="space-y-1 text-muted-foreground">
-                      <li>• Chords: [C] [G] [Am] [F]</li>
-                      <li>• Title: {"{title: Song Title}"}</li>
-                      <li>• Artist: {"{subtitle: Artist Name}"}</li>
-                      <li>• Comments: {"{comment: This is a comment}"}</li>
-                      <li>
-                        • Sections: {"{chorus}"} {"{verse: 1}"}
-                      </li>
-                    </ul>
-                  </div>
-
-                  <ChordProTextEditor
-                    value={content}
-                    onChange={handleContentChange}
-                    onSave={handleSave}
-                    readOnly={readOnly}
-                    fontSize={editorFontSize}
-                    className="h-[calc(100vh-20rem)]"
-                  />
-                </div>
-              )}
-
-              {(showPreview || readOnly) && (
-                <div className="h-full p-4 overflow-auto">
-                  <ChordDisplay
-                    content={debouncedContent}
-                    transpose={transposition.transpositionLevel}
-                    theme={displayTheme}
-                    showChords={showChords}
-                    showControls={false}
-                    className="max-w-none"
-                    onTranspose={transposition.transpose}
-                  />
-                </div>
-              )}
-            </div>
-          ) : (
-            /* Desktop Layout - Resizable Split Panes */
-            <ResizablePanelGroup direction="horizontal" className="h-full">
-              {/* Editor Panel */}
-              {!readOnly && (
-                <>
-                  <ResizablePanel
-                    defaultSize={50}
-                    minSize={30}
-                    className="min-w-[300px]"
-                  >
-                    <div className="h-full flex flex-col">
-                      <div className="p-4 border-b bg-muted/30">
-                        <div className="bg-muted/50 rounded-md p-3 text-sm">
-                          <p className="font-medium mb-2">
-                            ChordPro Quick Reference:
-                          </p>
-                          <ul className="space-y-1 text-muted-foreground">
-                            <li>• Chords: [C] [G] [Am] [F]</li>
-                            <li>• Title: {"{title: Song Title}"}</li>
-                            <li>• Artist: {"{subtitle: Artist Name}"}</li>
-                            <li>
-                              • Comments: {"{comment: This is a comment}"}
-                            </li>
-                            <li>
-                              • Sections: {"{chorus}"} {"{verse: 1}"}
-                            </li>
-                          </ul>
-                        </div>
-                      </div>
-
-                      <div className="flex-1 p-4">
-                        <ChordProTextEditor
-                          value={content}
-                          onChange={handleContentChange}
-                          onSave={handleSave}
-                          readOnly={readOnly}
-                          fontSize={editorFontSize}
-                          className="h-full"
-                        />
-                      </div>
-                    </div>
-                  </ResizablePanel>
-
-                  <ResizableHandle withHandle className="bg-border">
-                    <div className="flex h-full w-full items-center justify-center">
-                      <GripVertical className="h-4 w-4 text-muted-foreground" />
-                    </div>
-                  </ResizableHandle>
-                </>
-              )}
-
-              {/* Preview Panel */}
-              <ResizablePanel
-                defaultSize={readOnly ? 100 : 50}
-                minSize={30}
-                className="min-w-[300px]"
-              >
-                <div className="h-full p-4 overflow-auto">
-                  <ChordDisplay
-                    content={debouncedContent}
-                    transpose={transposition.transpositionLevel}
-                    theme={displayTheme}
-                    showChords={showChords}
-                    showControls={!readOnly}
-                    className="max-w-none"
-                    onTranspose={transposition.transpose}
-                  />
-                </div>
-              </ResizablePanel>
-            </ResizablePanelGroup>
-          )}
-        </CardContent>
->>>>>>> 826ea863
       </Card>
 
       <AlertDialog open={showCancelDialog} onOpenChange={setShowCancelDialog}>
